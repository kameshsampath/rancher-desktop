<template>
  <div>
    <nuxt-child />
    <Images
      class="content"
      data-test="imagesTable"
      :images="images"
      :image-namespaces="imageNamespaces"
      :state="state"
      :show-all="settings.images.showAll"
      :selected-namespace="settings.images.namespace"
      :supports-namespaces="supportsNamespaces"
      @toggledShowAll="onShowAllImagesChanged"
      @switchNamespace="onChangeNamespace"
    />
  </div>
</template>

<script>
import { ipcRenderer } from 'electron';
import Images from '@/components/Images.vue';
import * as K8s from '@/k8s-engine/k8s';
import { defaultSettings } from '@/config/settings';

export default {
  components: { Images },
  data() {
    return {
<<<<<<< HEAD
      settings:          defaultSettings,
      k8sState:          ipcRenderer.sendSync('k8s-state'),
      imageManagerState: false,
      images:            [],
      imageNamespaces:   [],
=======
      settings:           ipcRenderer.sendSync('settings-read'),
      k8sState:           ipcRenderer.sendSync('k8s-state'),
      imageManagerState:  false,
      images:             [],
      imageNamespaces:    [],
      supportsNamespaces: true,
>>>>>>> f3d631a1
    };
  },

  computed: {
    state() {
      if (this.k8sState !== K8s.State.STARTED) {
        return 'IMAGE_MANAGER_UNREADY';
      }

      return this.imageManagerState ? 'READY' : 'IMAGE_MANAGER_UNREADY';
    }
  },

  watch: {
    imageManagerState: {
      handler(state) {
        if (!state) {
          return;
        }

        this.$store.dispatch(
          'page/setAction',
          { action: 'images-button-add' }
        );
      },
      immediate: true
    }
  },

  mounted() {
    this.$store.dispatch(
      'page/setHeader',
      { title: this.t('images.title') }
    );

    ipcRenderer.on('images-changed', (event, images) => {
      this.$data.images = images;
      if (this.supportsNamespaces && this.imageNamespaces.length === 0) {
        // This happens if the user clicked on the Images panel before data was ready,
        // so no namespaces were available when it initially asked for them.
        // When the data is ready, images are pushed in, but namespaces aren't.
        ipcRenderer.send('images-namespaces-read');
      }
    });
    ipcRenderer.on('k8s-check-state', (event, state) => {
      this.$data.k8sState = state;
    });
    ipcRenderer.on('images-check-state', (event, state) => {
      this.imageManagerState = state;
    });
    ipcRenderer.on('settings-update', (event, settings) => {
      // TODO: put in a status bar
      this.$data.settings = settings;
      this.checkSelectedNamespace();
    });
    (async() => {
      this.$data.images = await ipcRenderer.invoke('images-mounted', true);
    })();
    (async() => {
      this.$data.imageManagerState = await ipcRenderer.invoke('images-check-state');
    })();
    ipcRenderer.on('images-namespaces', (event, namespaces) => {
      // TODO: Use a specific message to indicate whether messages are supported or not.
      this.$data.imageNamespaces = namespaces;
      this.$data.supportsNamespaces = namespaces.length > 0;
      this.checkSelectedNamespace();
    });
    ipcRenderer.send('images-namespaces-read');
    (async() => {
      try {
        this.$data.settings = await ipcRenderer.invoke('settings-read');
      } catch (error) {
        console.error(`settings-read() failed with error ${ error }`);
      }
    })();
  },
  beforeDestroy() {
    ipcRenderer.invoke('images-mounted', false);
  },

  methods: {
    checkSelectedNamespace() {
      if (!this.supportsNamespaces || this.imageNamespaces.length === 0) {
        // Nothing to verify yet
        return;
      }
      if (!this.imageNamespaces.includes(this.settings.images.namespace)) {
        const K8S_NAMESPACE = 'k8s.io';
        const defaultNamespace = this.imageNamespaces.includes(K8S_NAMESPACE) ? K8S_NAMESPACE : this.imageNamespaces[0];

        ipcRenderer.invoke('settings-write',
          { images: { namespace: defaultNamespace } } );
      }
    },
    onShowAllImagesChanged(value) {
      if (value !== this.settings.images.showAll) {
        ipcRenderer.invoke('settings-write',
          { images: { showAll: value } } );
      }
    },
    onChangeNamespace(value) {
      if (value !== this.settings.images.namespace) {
        ipcRenderer.invoke('settings-write',
          { images: { namespace: value } } );
      }
    }
  }

};
</script>

<style scoped>
.content {
  padding: 20px;
}
</style><|MERGE_RESOLUTION|>--- conflicted
+++ resolved
@@ -26,20 +26,12 @@
   components: { Images },
   data() {
     return {
-<<<<<<< HEAD
-      settings:          defaultSettings,
-      k8sState:          ipcRenderer.sendSync('k8s-state'),
-      imageManagerState: false,
-      images:            [],
-      imageNamespaces:   [],
-=======
-      settings:           ipcRenderer.sendSync('settings-read'),
+      settings:           defaultSettings,
       k8sState:           ipcRenderer.sendSync('k8s-state'),
       imageManagerState:  false,
       images:             [],
       imageNamespaces:    [],
       supportsNamespaces: true,
->>>>>>> f3d631a1
     };
   },
 
